--- conflicted
+++ resolved
@@ -45,7 +45,14 @@
 if (DEFINED umpire_DIR)
   find_package(umpire REQUIRED)
 
-<<<<<<< HEAD
+  blt_register_library(
+    NAME umpire
+    INCLUDES ${UMPIRE_INCLUDE_DIRS}
+    LIBRARIES umpire)
+else ()
+  add_subdirectory(${PROJECT_SOURCE_DIR}/src/tpl/umpire)
+endif()
+
 blt_register_library(
   NAME umpire
   INCLUDES ${UMPIRE_INCLUDE_DIRS}
@@ -60,13 +67,4 @@
     LIBRARIES RAJA)
 
   message(STATUS "RAJA: ${RAJA_INCLUDE_DIR}")
-endif ()
-=======
-  blt_register_library(
-    NAME umpire
-    INCLUDES ${UMPIRE_INCLUDE_DIRS}
-    LIBRARIES umpire)
-else ()
-  add_subdirectory(${PROJECT_SOURCE_DIR}/src/tpl/umpire)
-endif()
->>>>>>> 45840774
+endif ()