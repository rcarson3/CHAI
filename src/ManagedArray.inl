// ---------------------------------------------------------------------
// Copyright (c) 2016, Lawrence Livermore National Security, LLC. All
// rights reserved.
// 
// Produced at the Lawrence Livermore National Laboratory.
// 
// This file is part of CHAI.
// 
// LLNL-CODE-705877
// 
// For details, see https:://github.com/LLNL/CHAI
// Please also see the NOTICE and LICENSE files.
// 
// Redistribution and use in source and binary forms, with or without
// modification, are permitted provided that the following conditions
// are met:
// 
// - Redistributions of source code must retain the above copyright
//   notice, this list of conditions and the following disclaimer.
// 
// - Redistributions in binary form must reproduce the above copyright
//   notice, this list of conditions and the following disclaimer in the
//   documentation and/or other materials provided with the
//   distribution.
// 
// - Neither the name of the LLNS/LLNL nor the names of its contributors
//   may be used to endorse or promote products derived from this
//   software without specific prior written permission.
// 
// THIS SOFTWARE IS PROVIDED BY THE COPYRIGHT HOLDERS AND CONTRIBUTORS
// "AS IS" AND ANY EXPRESS OR IMPLIED WARRANTIES, INCLUDING, BUT NOT
// LIMITED TO, THE IMPLIED WARRANTIES OF MERCHANTABILITY AND FITNESS FOR
// A PARTICULAR PURPOSE ARE DISCLAIMED. IN NO EVENT SHALL THE COPYRIGHT
// HOLDER OR CONTRIBUTORS BE LIABLE FOR ANY DIRECT, INDIRECT,
// INCIDENTAL, SPECIAL, EXEMPLARY, OR CONSEQUENTIAL DAMAGES (INCLUDING,
// BUT NOT LIMITED TO, PROCUREMENT OF SUBSTITUTE GOODS OR SERVICES; LOSS
// OF USE, DATA, OR PROFITS; OR BUSINESS INTERRUPTION) HOWEVER CAUSED
// AND ON ANY THEORY OF LIABILITY, WHETHER IN CONTRACT, STRICT
// LIABILITY, OR TORT (INCLUDING NEGLIGENCE OR OTHERWISE) ARISING IN ANY
// WAY OUT OF THE USE OF THIS SOFTWARE, EVEN IF ADVISED OF THE
// POSSIBILITY OF SUCH DAMAGE.
// ---------------------------------------------------------------------
#ifndef CHAI_ManagedArray_INL
#define CHAI_ManagedArray_INL

#include "ManagedArray.hpp"
#include "ArrayManager.hpp"

namespace chai {

template<typename T>
CHAI_INLINE
CHAI_HOST_DEVICE ManagedArray<T>::ManagedArray():
  m_active_pointer(nullptr),
  m_resource_manager(nullptr),
  m_elems(0),
  m_pointer_record(nullptr)
{
#if !defined(__CUDA_ARCH__)
  m_resource_manager = ArrayManager::getInstance();
#endif
}

template<typename T>
CHAI_INLINE
CHAI_HOST_DEVICE ManagedArray<T>::ManagedArray(
    size_t elems, ExecutionSpace space):
  m_active_pointer(nullptr),
  m_resource_manager(nullptr),
  m_elems(elems),
  m_pointer_record(nullptr)
{
#if !defined(__CUDA_ARCH__)
  m_resource_manager = ArrayManager::getInstance();
  this->allocate(elems, space);
#endif
}

template<typename T>
CHAI_INLINE
CHAI_HOST_DEVICE ManagedArray<T>::ManagedArray(std::nullptr_t) :
  m_active_pointer(nullptr),
  m_resource_manager(nullptr),
  m_elems(0),
  m_pointer_record(nullptr)
{
}

template<typename T>
CHAI_INLINE
CHAI_HOST_DEVICE ManagedArray<T>::ManagedArray(PointerRecord* record, ExecutionSpace space):
  m_active_pointer(static_cast<T*>(record->m_pointers[space])),
  m_resource_manager(ArrayManager::getInstance()),
  m_elems(record->m_size/sizeof(T)),
  m_pointer_record(record)
{
}


template<typename T>
CHAI_INLINE
CHAI_HOST_DEVICE ManagedArray<T>::ManagedArray(ManagedArray const& other):
  m_active_pointer(other.m_active_pointer),
  m_resource_manager(other.m_resource_manager),
  m_elems(other.m_elems),
  m_pointer_record(other.m_pointer_record)
{
#if !defined(__CUDA_ARCH__)
  CHAI_LOG("ManagedArray", "Moving " << m_active_pointer);

  m_active_pointer = static_cast<T*>(m_resource_manager->move(const_cast<T_non_const*>(m_active_pointer), m_pointer_record));

  CHAI_LOG("ManagedArray", "Moved to " << m_active_pointer);

  /*
   * Register touch
   */
  if (!std::is_const<T>::value) {
    CHAI_LOG("ManagedArray", "T is non-const, registering touch of pointer" << m_active_pointer);
    T_non_const* non_const_pointer = const_cast<T_non_const*>(m_active_pointer);
    m_resource_manager->registerTouch(m_pointer_record);
  }
#endif
}

template<typename T>
CHAI_INLINE
CHAI_HOST_DEVICE ManagedArray<T>::ManagedArray(T* data, ArrayManager* array_manager, size_t elems, PointerRecord* pointer_record) :
  m_active_pointer(data), 
  m_resource_manager(array_manager),
  m_elems(elems),
  m_pointer_record(pointer_record)
{
}

template<typename T>
CHAI_INLINE
CHAI_HOST void ManagedArray<T>::allocate(size_t elems, ExecutionSpace space, UserCallback const &cback) {
  CHAI_LOG("ManagedArray", "Allocating array of size " << elems << " in space " << space);

  if (space == NONE) {
    space = m_resource_manager->getDefaultAllocationSpace();
  }

  m_elems = elems;
  m_pointer_record = m_resource_manager->allocate<T>(elems, space, cback);
  m_active_pointer = static_cast<T*>(m_pointer_record->m_pointers[space]);

  CHAI_LOG("ManagedArray", "m_active_ptr allocated at address: " << m_active_pointer);
}

template<typename T>
CHAI_INLINE
CHAI_HOST void ManagedArray<T>::reallocate(size_t elems)
{
  CHAI_LOG("ManagedArray", "Reallocating array of size " << m_elems << " with new size" << elems);

  m_elems = elems;
  m_active_pointer =
    static_cast<T*>(m_resource_manager->reallocate<T>(m_active_pointer, elems,
                                                      m_pointer_record));

  CHAI_LOG("ManagedArray", "m_active_ptr reallocated at address: " << m_active_pointer);
}

template<typename T>
CHAI_INLINE
CHAI_HOST void ManagedArray<T>::free()
{
  m_resource_manager->free(m_pointer_record);
}

template<typename T>
CHAI_INLINE
CHAI_HOST void ManagedArray<T>::reset()
{
  m_resource_manager->resetTouch(m_pointer_record);
}

template<typename T>
CHAI_INLINE
CHAI_HOST size_t ManagedArray<T>::size() const {
  return m_elems;
}

template<typename T>
CHAI_INLINE
CHAI_HOST void ManagedArray<T>::registerTouch(ExecutionSpace space) {
  m_resource_manager->registerTouch(m_pointer_record, space);
}

template<typename T>
template<typename Idx>
CHAI_INLINE
CHAI_HOST_DEVICE T& ManagedArray<T>::operator[](const Idx i) const {
  return m_active_pointer[i];
}

#if defined(CHAI_ENABLE_IMPLICIT_CONVERSIONS)
template<typename T>
CHAI_INLINE
CHAI_HOST_DEVICE ManagedArray<T>::operator T*() const {
#if !defined(__CUDA_ARCH__)
  ExecutionSpace prev_space = m_resource_manager->getExecutionSpace();
  m_resource_manager->setExecutionSpace(CPU);
  auto non_const_active_pointer = const_cast<T_non_const*>(static_cast<T*>(m_active_pointer));
  m_active_pointer = static_cast<T_non_const*>(m_resource_manager->move(non_const_active_pointer, m_pointer_record));

  m_resource_manager->registerTouch(m_pointer_record);


  // Reset to whatever space we rode in on
  m_resource_manager->setExecutionSpace(prev_space);

  return m_active_pointer;
#else
  return m_active_pointer;
#endif
}


template<typename T>
template<bool Q>
CHAI_INLINE
CHAI_HOST_DEVICE ManagedArray<T>::ManagedArray(T* data, bool ) :
  m_active_pointer(data),
#if !defined(__CUDA_ARCH__)
  m_resource_manager(ArrayManager::getInstance()),
<<<<<<< HEAD
  m_elems(m_resource_manager->getSize(m_active_pointer)),
  m_pointer_record(m_resource_manager->getPointerRecord(data))
=======
  m_elems(m_resource_manager->getSize(m_active_pointer))
#else
  m_resource_manager(nullptr),
  m_elems(0)
#endif
>>>>>>> 5a46b079
{
}
#endif

template<typename T>
ManagedArray<T>::operator ManagedArray<
  typename std::conditional<!std::is_const<T>::value, 
                            const T, 
                            InvalidConstCast>::type> ()const
{
<<<<<<< HEAD
  return ManagedArray<const T>(const_cast<const T*>(m_active_pointer), m_resource_manager, m_elems, m_pointer_record);
=======
  return ManagedArray<const T>(const_cast<const T*>(m_active_pointer), 
  m_resource_manager, m_elems);
>>>>>>> 5a46b079
}

template<typename T>
CHAI_INLINE
CHAI_HOST_DEVICE
ManagedArray<T>&
ManagedArray<T>::operator= (std::nullptr_t from) {
  m_active_pointer = from;
  m_elems = 0;
  return *this;
}

template<typename T>
CHAI_INLINE
CHAI_HOST_DEVICE
bool
ManagedArray<T>::operator== (ManagedArray<T>& rhs)
{
  return (m_active_pointer ==  rhs.m_active_pointer);
}

} // end of namespace chai

#endif // CHAI_ManagedArray_INL<|MERGE_RESOLUTION|>--- conflicted
+++ resolved
@@ -226,16 +226,13 @@
   m_active_pointer(data),
 #if !defined(__CUDA_ARCH__)
   m_resource_manager(ArrayManager::getInstance()),
-<<<<<<< HEAD
   m_elems(m_resource_manager->getSize(m_active_pointer)),
   m_pointer_record(m_resource_manager->getPointerRecord(data))
-=======
-  m_elems(m_resource_manager->getSize(m_active_pointer))
 #else
   m_resource_manager(nullptr),
-  m_elems(0)
-#endif
->>>>>>> 5a46b079
+  m_elems(0),
+  m_pointer_record(nullptr)
+#endif
 {
 }
 #endif
@@ -246,12 +243,8 @@
                             const T, 
                             InvalidConstCast>::type> ()const
 {
-<<<<<<< HEAD
-  return ManagedArray<const T>(const_cast<const T*>(m_active_pointer), m_resource_manager, m_elems, m_pointer_record);
-=======
   return ManagedArray<const T>(const_cast<const T*>(m_active_pointer), 
-  m_resource_manager, m_elems);
->>>>>>> 5a46b079
+  m_resource_manager, m_elems, m_pointer_record);
 }
 
 template<typename T>
