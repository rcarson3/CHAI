#include "gtest/gtest.h"

#define CUDA_TEST(X, Y) \
static void cuda_test_ ## X ## Y();\
TEST(X,Y) { cuda_test_ ## X ## Y();}\
static void cuda_test_ ## X ## Y()

#include "chai/ManagedArray.hpp"

#include "../util/forall.hpp"

TEST(ManagedArray, DefaultConstructor) {
  chai::ManagedArray<float> array;
  ASSERT_EQ(array.size(), 0);
}

TEST(ManagedArray, SizeConstructor) {
  chai::ManagedArray<float> array(10);
  ASSERT_EQ(array.size(), 10);
  array.free();
}

TEST(ManagedArray, SpaceConstructorCPU) {
  chai::ManagedArray<float> array(10, chai::CPU);
  ASSERT_EQ(array.size(), 10);
  array.free();
}

#if defined(ENABLE_CUDA)
TEST(ManagedArray, SpaceConstructorGPU) {
  chai::ManagedArray<float> array(10, chai::GPU);
  ASSERT_EQ(array.size(), 10);
  array.free();
}
#endif

TEST(ManagedArray, SetOnHost) {
  chai::ManagedArray<float> array(10);

  forall(sequential(), 0, 10, [=] (int i) {
      array[i] = i;
  });

  forall(sequential(), 0, 10, [=] (int i) {
    ASSERT_EQ(array[i], i);
  });

  array.free();
}

#if defined(ENABLE_CUDA)
CUDA_TEST(ManagedArray, SetOnDevice) {
  chai::ManagedArray<float> array(10);

  forall(cuda(), 0, 10, [=] __device__ (int i) {
      array[i] = i;
  });

  forall(sequential(), 0, 10, [=] (int i) {
    ASSERT_EQ(array[i], i);
  });

  array.free();
}

CUDA_TEST(ManagedArray, GetGpuOnHost) {
  chai::ManagedArray<float> array(10, chai::GPU);

  forall(cuda(), 0, 10, [=] __device__ (int i) {
      array[i] = i;
  });

  forall(sequential(), 0, 10, [=] (int i) {
    ASSERT_EQ(array[i], i);
  });

  array.free();
}
<<<<<<< HEAD

TEST(ManagedArray, Const) {
  chai::ManagedArray<float> array(10);

  forall(sequential(), 0, 10, [=] (int i) {
      array[i] = i;
  });

  chai::ManagedArray<const float> array_const(array);
  chai::ManagedArray<const float> array_const2 = array;

  forall(sequential(), 0, 10, [=] (int i) {
      ASSERT_EQ(array_const[i], i);
  });
}
=======
#endif
>>>>>>> 3da8f4b8
<|MERGE_RESOLUTION|>--- conflicted
+++ resolved
@@ -48,6 +48,21 @@
   array.free();
 }
 
+TEST(ManagedArray, Const) {
+  chai::ManagedArray<float> array(10);
+
+  forall(sequential(), 0, 10, [=] (int i) {
+      array[i] = i;
+  });
+
+  chai::ManagedArray<const float> array_const(array);
+  chai::ManagedArray<const float> array_const2 = array;
+
+  forall(sequential(), 0, 10, [=] (int i) {
+      ASSERT_EQ(array_const[i], i);
+  });
+}
+
 #if defined(ENABLE_CUDA)
 CUDA_TEST(ManagedArray, SetOnDevice) {
   chai::ManagedArray<float> array(10);
@@ -76,22 +91,4 @@
 
   array.free();
 }
-<<<<<<< HEAD
-
-TEST(ManagedArray, Const) {
-  chai::ManagedArray<float> array(10);
-
-  forall(sequential(), 0, 10, [=] (int i) {
-      array[i] = i;
-  });
-
-  chai::ManagedArray<const float> array_const(array);
-  chai::ManagedArray<const float> array_const2 = array;
-
-  forall(sequential(), 0, 10, [=] (int i) {
-      ASSERT_EQ(array_const[i], i);
-  });
-}
-=======
-#endif
->>>>>>> 3da8f4b8
+#endif