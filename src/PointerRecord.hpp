// ---------------------------------------------------------------------
// Copyright (c) 2016, Lawrence Livermore National Security, LLC. All
// rights reserved.
// 
// Produced at the Lawrence Livermore National Laboratory.
// 
// This file is part of CHAI.
// 
// LLNL-CODE-705877
// 
// For details, see https:://github.com/LLNL/CHAI
// Please also see the NOTICE and LICENSE files.
// 
// Redistribution and use in source and binary forms, with or without
// modification, are permitted provided that the following conditions
// are met:
// 
// - Redistributions of source code must retain the above copyright
//   notice, this list of conditions and the following disclaimer.
// 
// - Redistributions in binary form must reproduce the above copyright
//   notice, this list of conditions and the following disclaimer in the
//   documentation and/or other materials provided with the
//   distribution.
// 
// - Neither the name of the LLNS/LLNL nor the names of its contributors
//   may be used to endorse or promote products derived from this
//   software without specific prior written permission.
// 
// THIS SOFTWARE IS PROVIDED BY THE COPYRIGHT HOLDERS AND CONTRIBUTORS
// "AS IS" AND ANY EXPRESS OR IMPLIED WARRANTIES, INCLUDING, BUT NOT
// LIMITED TO, THE IMPLIED WARRANTIES OF MERCHANTABILITY AND FITNESS FOR
// A PARTICULAR PURPOSE ARE DISCLAIMED. IN NO EVENT SHALL THE COPYRIGHT
// HOLDER OR CONTRIBUTORS BE LIABLE FOR ANY DIRECT, INDIRECT,
// INCIDENTAL, SPECIAL, EXEMPLARY, OR CONSEQUENTIAL DAMAGES (INCLUDING,
// BUT NOT LIMITED TO, PROCUREMENT OF SUBSTITUTE GOODS OR SERVICES; LOSS
// OF USE, DATA, OR PROFITS; OR BUSINESS INTERRUPTION) HOWEVER CAUSED
// AND ON ANY THEORY OF LIABILITY, WHETHER IN CONTRACT, STRICT
// LIABILITY, OR TORT (INCLUDING NEGLIGENCE OR OTHERWISE) ARISING IN ANY
// WAY OUT OF THE USE OF THIS SOFTWARE, EVEN IF ADVISED OF THE
// POSSIBILITY OF SUCH DAMAGE.
// ---------------------------------------------------------------------
#ifndef CHAI_PointerRecord_HPP
#define CHAI_PointerRecord_HPP

#include "chai/ExecutionSpaces.hpp"

#include <cstddef>

namespace chai {

/*!
 * \brief Struct holding details about each pointer.
 */
struct PointerRecord 
{
  /*!
   * Size of pointer allocation in bytes
   */
  std::size_t m_size;

  /*!
   * Array holding the pointer in each execution space.
   */
  void * m_pointers[NUM_EXECUTION_SPACES];

  /*!
   * Array holding touched state of pointer in each execution space.
   */
  bool m_touched[NUM_EXECUTION_SPACES];

<<<<<<< HEAD
  /*!
   * Execution space where this arary was last touched.
   */
  ExecutionSpace m_last_space;
=======
  bool m_owned[NUM_EXECUTION_SPACES];
>>>>>>> 04a783c5
};

} // end of namespace chai

#endif // CHAI_PointerRecord_HPP<|MERGE_RESOLUTION|>--- conflicted
+++ resolved
@@ -69,14 +69,12 @@
    */
   bool m_touched[NUM_EXECUTION_SPACES];
 
-<<<<<<< HEAD
   /*!
    * Execution space where this arary was last touched.
    */
   ExecutionSpace m_last_space;
-=======
+
   bool m_owned[NUM_EXECUTION_SPACES];
->>>>>>> 04a783c5
 };
 
 } // end of namespace chai
