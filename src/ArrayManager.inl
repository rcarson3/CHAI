#include "chai/ArrayManager.hpp"

#include "chai/ChaiMacros.hpp"

#ifndef CHAI_ArrayManager_INL
#define CHAI_ArrayManager_INL

#include <iostream>

namespace chai {

CHAI_INLINE
PointerRecord* ArrayManager::getPointerRecord(void* pointer) 
{
  auto record = m_pointer_map.find(pointer);
  if (record != m_pointer_map.end()) {
    return record->second;
  } else {
    return &s_null_record;
  }
}

CHAI_INLINE
void ArrayManager::move(PointerRecord* record, ExecutionSpace space) 
{
  if ( space == NONE ) {
    return;
  }

  if (space == GPU) {
    if (!record->m_pointers[GPU]) {
      allocate(record, GPU);
    }
    if (record->m_touched[CPU]) {
      cudaMemcpy(record->m_pointers[GPU], record->m_pointers[CPU], 
          record->m_size, cudaMemcpyHostToDevice);
    }
  }

  if (space == CPU) {
    if (!record->m_pointers[CPU]) {
      allocate(record, CPU);
    }

    if (record->m_touched[GPU]) {
      cudaMemcpy(record->m_pointers[CPU], record->m_pointers[GPU],
          record->m_size, cudaMemcpyDeviceToHost);
    }
  }

  resetTouch(record);
}

template<typename T>
CHAI_INLINE
void* ArrayManager::allocate(size_t elems, ExecutionSpace space)
{
  void * ret = nullptr;

  if (space == CPU) {
    posix_memalign(static_cast<void **>(&ret), 64, sizeof(T) * elems); 
  } else {
    cudaMalloc(&ret, sizeof(T) * elems);
  }

<<<<<<< HEAD
  CHAI_LOG("ArrayManager", "Allocated array at: " << ret);

  registerPointer(ret, sizeof(T) * size, space);
=======
  registerPointer(ret, sizeof(T) * elems, space);
>>>>>>> 7af2710f


  return ret;
}

CHAI_INLINE
void* ArrayManager::allocate(
    PointerRecord* pointer_record, ExecutionSpace space)
{
  void * ret = nullptr;
  auto size = pointer_record->m_size;

  if (space == CPU) {
    posix_memalign(static_cast<void **>(&ret), 64, size); 
  } else {
    cudaMalloc(&ret, size);
  }

  registerPointer(ret, pointer_record, space);

  return ret;
}

CHAI_INLINE
void ArrayManager::free(void* pointer)
{
  auto pointer_record = getPointerRecord(pointer);

  if (pointer_record->m_pointers[CPU]) {
    ::free(pointer_record->m_pointers[CPU]);
  } 
  
  if (pointer_record->m_pointers[GPU]) {
    cudaFree(pointer_record->m_pointers[GPU]);
  }
}


CHAI_INLINE
size_t ArrayManager::getSize(void* ptr)
{
  auto pointer_record = getPointerRecord(ptr);
  return pointer_record->m_size;
}

} // end of namespace chai

#endif // CHAI_ArrayManager_INL<|MERGE_RESOLUTION|>--- conflicted
+++ resolved
@@ -63,13 +63,9 @@
     cudaMalloc(&ret, sizeof(T) * elems);
   }
 
-<<<<<<< HEAD
   CHAI_LOG("ArrayManager", "Allocated array at: " << ret);
 
-  registerPointer(ret, sizeof(T) * size, space);
-=======
   registerPointer(ret, sizeof(T) * elems, space);
->>>>>>> 7af2710f
 
 
   return ret;
