// ---------------------------------------------------------------------
// Copyright (c) 2016, Lawrence Livermore National Security, LLC. All
// rights reserved.
// 
// Produced at the Lawrence Livermore National Laboratory.
// 
// This file is part of CHAI.
// 
// LLNL-CODE-705877
// 
// For details, see https:://github.com/LLNL/CHAI
// Please also see the NOTICE and LICENSE files.
// 
// Redistribution and use in source and binary forms, with or without
// modification, are permitted provided that the following conditions
// are met:
// 
// - Redistributions of source code must retain the above copyright
//   notice, this list of conditions and the following disclaimer.
// 
// - Redistributions in binary form must reproduce the above copyright
//   notice, this list of conditions and the following disclaimer in the
//   documentation and/or other materials provided with the
//   distribution.
// 
// - Neither the name of the LLNS/LLNL nor the names of its contributors
//   may be used to endorse or promote products derived from this
//   software without specific prior written permission.
// 
// THIS SOFTWARE IS PROVIDED BY THE COPYRIGHT HOLDERS AND CONTRIBUTORS
// "AS IS" AND ANY EXPRESS OR IMPLIED WARRANTIES, INCLUDING, BUT NOT
// LIMITED TO, THE IMPLIED WARRANTIES OF MERCHANTABILITY AND FITNESS FOR
// A PARTICULAR PURPOSE ARE DISCLAIMED. IN NO EVENT SHALL THE COPYRIGHT
// HOLDER OR CONTRIBUTORS BE LIABLE FOR ANY DIRECT, INDIRECT,
// INCIDENTAL, SPECIAL, EXEMPLARY, OR CONSEQUENTIAL DAMAGES (INCLUDING,
// BUT NOT LIMITED TO, PROCUREMENT OF SUBSTITUTE GOODS OR SERVICES; LOSS
// OF USE, DATA, OR PROFITS; OR BUSINESS INTERRUPTION) HOWEVER CAUSED
// AND ON ANY THEORY OF LIABILITY, WHETHER IN CONTRACT, STRICT
// LIABILITY, OR TORT (INCLUDING NEGLIGENCE OR OTHERWISE) ARISING IN ANY
// WAY OUT OF THE USE OF THIS SOFTWARE, EVEN IF ADVISED OF THE
// POSSIBILITY OF SUCH DAMAGE.
// ---------------------------------------------------------------------
#ifndef CHAI_ArrayManager_INL
#define CHAI_ArrayManager_INL

#include "chai/config.hpp"

#include "chai/ArrayManager.hpp"
#include "chai/ChaiMacros.hpp"

#include <iostream>

#include "umpire/ResourceManager.hpp"

namespace chai {

<<<<<<< HEAD
=======
CHAI_INLINE
PointerRecord* ArrayManager::getPointerRecord(void* pointer) 
{
  auto record = m_pointer_map.find(pointer);
  if (record != m_pointer_map.end()) {
    return record->second;
  } else {
    return &s_null_record;
  }
}

CHAI_INLINE
void* ArrayManager::makeManaged(void* pointer, size_t size, ExecutionSpace space, bool owned)
{
  m_resource_manager.registerAllocation(pointer, new umpire::util::AllocationRecord{pointer, size, m_allocators[space]->getAllocationStrategy()});

  registerPointer(pointer, size, space, owned);
  
  auto pointer_record = getPointerRecord(pointer);
  for (int i = 0; i < NUM_EXECUTION_SPACES; i++) {
    // If pointer is already active on some execution space, return that pointer
    if(pointer_record->m_touched[i] == true) return pointer_record->m_pointers[i];
  }

  return pointer;
}

>>>>>>> 5a46b079
template<typename T>
CHAI_INLINE
PointerRecord* ArrayManager::allocate(size_t elems, ExecutionSpace space, UserCallback const &f)
{
  if (space == NONE) {
    return nullptr;
  }

  void * ret = nullptr;
  ret = m_allocators[space]->allocate(sizeof(T) * elems);

  CHAI_LOG("ArrayManager", "Allocated array at: " << ret);

  auto record = registerPointer(ret, sizeof(T) * elems, space);
  record->m_user_callback = f;  
  record->m_user_callback(ACTION_ALLOC, space, sizeof(T) * elems);
  
  return record;
}

template<typename T>
CHAI_INLINE
void* ArrayManager::reallocate(void* pointer, size_t elems, PointerRecord* pointer_record)
{
<<<<<<< HEAD
  umpire::ResourceManager& rm = umpire::ResourceManager::getInstance();
=======
  auto pointer_record = getPointerRecord(pointer);
>>>>>>> 5a46b079

  ExecutionSpace my_space;

  for (int space = CPU; space < NUM_EXECUTION_SPACES; ++space) {
    if (pointer_record->m_pointers[space] == pointer) {
      my_space = static_cast<ExecutionSpace>(space);
    }
  }

  for (int space = CPU; space < NUM_EXECUTION_SPACES; ++space) {
    if(!pointer_record->m_owned[space]) {
      CHAI_LOG("ArrayManager", "Cannot reallocate unowned pointer");
      return pointer_record->m_pointers[my_space];
    }
  }
  
  // only copy however many bytes overlap
  size_t num_bytes_to_copy = std::min(sizeof(T)*elems, pointer_record->m_size);

  for (int space = CPU; space < NUM_EXECUTION_SPACES; ++space) {
    void* old_ptr = pointer_record->m_pointers[space];

    if (old_ptr) {
      pointer_record->m_user_callback(ACTION_ALLOC, ExecutionSpace(space), sizeof(T) * elems);
      void* new_ptr = m_allocators[space]->allocate(sizeof(T)*elems);

<<<<<<< HEAD
      rm.copy(new_ptr, old_ptr);
=======
      m_resource_manager.copy(new_ptr, old_ptr, num_bytes_to_copy);
>>>>>>> 5a46b079

      pointer_record->m_user_callback(ACTION_FREE, ExecutionSpace(space), sizeof(T) * elems);
      m_allocators[space]->deallocate(old_ptr);

      pointer_record->m_pointers[space] = new_ptr;

      m_pointer_map.erase(old_ptr);
      m_pointer_map[new_ptr] = pointer_record;
    }
  }
    
  pointer_record->m_size = sizeof(T) * elems;
  return pointer_record->m_pointers[my_space];
}

} // end of namespace chai

#endif // CHAI_ArrayManager_INL<|MERGE_RESOLUTION|>--- conflicted
+++ resolved
@@ -54,36 +54,6 @@
 
 namespace chai {
 
-<<<<<<< HEAD
-=======
-CHAI_INLINE
-PointerRecord* ArrayManager::getPointerRecord(void* pointer) 
-{
-  auto record = m_pointer_map.find(pointer);
-  if (record != m_pointer_map.end()) {
-    return record->second;
-  } else {
-    return &s_null_record;
-  }
-}
-
-CHAI_INLINE
-void* ArrayManager::makeManaged(void* pointer, size_t size, ExecutionSpace space, bool owned)
-{
-  m_resource_manager.registerAllocation(pointer, new umpire::util::AllocationRecord{pointer, size, m_allocators[space]->getAllocationStrategy()});
-
-  registerPointer(pointer, size, space, owned);
-  
-  auto pointer_record = getPointerRecord(pointer);
-  for (int i = 0; i < NUM_EXECUTION_SPACES; i++) {
-    // If pointer is already active on some execution space, return that pointer
-    if(pointer_record->m_touched[i] == true) return pointer_record->m_pointers[i];
-  }
-
-  return pointer;
-}
-
->>>>>>> 5a46b079
 template<typename T>
 CHAI_INLINE
 PointerRecord* ArrayManager::allocate(size_t elems, ExecutionSpace space, UserCallback const &f)
@@ -108,12 +78,6 @@
 CHAI_INLINE
 void* ArrayManager::reallocate(void* pointer, size_t elems, PointerRecord* pointer_record)
 {
-<<<<<<< HEAD
-  umpire::ResourceManager& rm = umpire::ResourceManager::getInstance();
-=======
-  auto pointer_record = getPointerRecord(pointer);
->>>>>>> 5a46b079
-
   ExecutionSpace my_space;
 
   for (int space = CPU; space < NUM_EXECUTION_SPACES; ++space) {
@@ -139,11 +103,7 @@
       pointer_record->m_user_callback(ACTION_ALLOC, ExecutionSpace(space), sizeof(T) * elems);
       void* new_ptr = m_allocators[space]->allocate(sizeof(T)*elems);
 
-<<<<<<< HEAD
-      rm.copy(new_ptr, old_ptr);
-=======
       m_resource_manager.copy(new_ptr, old_ptr, num_bytes_to_copy);
->>>>>>> 5a46b079
 
       pointer_record->m_user_callback(ACTION_FREE, ExecutionSpace(space), sizeof(T) * elems);
       m_allocators[space]->deallocate(old_ptr);
