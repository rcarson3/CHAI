// ---------------------------------------------------------------------
// Copyright (c) 2017, Lawrence Livermore National Security, LLC. All
// rights reserved.
// 
// Produced at the Lawrence Livermore National Laboratory.
// 
// This file is part of CHAI.
// 
// LLNL-CODE-705877
// 
// For details, see https:://github.com/LLNL/CHAI
// Please also see the NOTICE and LICENSE files.
// 
// Redistribution and use in source and binary forms, with or without
// modification, are permitted provided that the following conditions
// are met:
// 
// - Redistributions of source code must retain the above copyright
//   notice, this list of conditions and the following disclaimer.
// 
// - Redistributions in binary form must reproduce the above copyright
//   notice, this list of conditions and the following disclaimer in the
//   documentation and/or other materials provided with the
//   distribution.
// 
// - Neither the name of the LLNS/LLNL nor the names of its contributors
//   may be used to endorse or promote products derived from this
//   software without specific prior written permission.
// 
// THIS SOFTWARE IS PROVIDED BY THE COPYRIGHT HOLDERS AND CONTRIBUTORS
// "AS IS" AND ANY EXPRESS OR IMPLIED WARRANTIES, INCLUDING, BUT NOT
// LIMITED TO, THE IMPLIED WARRANTIES OF MERCHANTABILITY AND FITNESS FOR
// A PARTICULAR PURPOSE ARE DISCLAIMED. IN NO EVENT SHALL THE COPYRIGHT
// HOLDER OR CONTRIBUTORS BE LIABLE FOR ANY DIRECT, INDIRECT,
// INCIDENTAL, SPECIAL, EXEMPLARY, OR CONSEQUENTIAL DAMAGES (INCLUDING,
// BUT NOT LIMITED TO, PROCUREMENT OF SUBSTITUTE GOODS OR SERVICES; LOSS
// OF USE, DATA, OR PROFITS; OR BUSINESS INTERRUPTION) HOWEVER CAUSED
// AND ON ANY THEORY OF LIABILITY, WHETHER IN CONTRACT, STRICT
// LIABILITY, OR TORT (INCLUDING NEGLIGENCE OR OTHERWISE) ARISING IN ANY
// WAY OUT OF THE USE OF THIS SOFTWARE, EVEN IF ADVISED OF THE
// POSSIBILITY OF SUCH DAMAGE.
// ---------------------------------------------------------------------
#include "chai/ArrayManager.hpp"

#include "chai/config.hpp"

#include "umpire/ResourceManager.hpp"

namespace chai {

ArrayManager* ArrayManager::s_resource_manager_instance = nullptr;
PointerRecord ArrayManager::s_null_record = PointerRecord();

ArrayManager* ArrayManager::getInstance() {
  if (!s_resource_manager_instance) {
    s_resource_manager_instance = new ArrayManager();
  }

  return s_resource_manager_instance;
}

ArrayManager::ArrayManager() :
  m_pointer_map(),
  m_resource_manager(umpire::ResourceManager::getInstance())
{
  m_pointer_map.clear();
  m_current_execution_space = NONE;
  m_default_allocation_space = CPU;

  m_allocators[CPU] = new umpire::Allocator(m_resource_manager.getAllocator("HOST"));
#if defined(CHAI_ENABLE_CUDA)
  m_allocators[GPU] = new umpire::Allocator(m_resource_manager.getAllocator("DEVICE"));
#endif
#if defined(CHAI_ENABLE_UM)
  m_allocators[UM] = new umpire::Allocator(m_resource_manager.getAllocator("UM"));
#endif
}

PointerRecord* ArrayManager::registerPointer(void* pointer, size_t size, ExecutionSpace space, bool owned) {
  CHAI_LOG("ArrayManager", "Registering " << pointer << " in space " << space);

  auto found_pointer_record = m_pointer_map.find(pointer);

  if (found_pointer_record != m_pointer_map.end()) {
  } else {
    m_pointer_map[pointer] = new PointerRecord();
  }

  auto & pointer_record = m_pointer_map[pointer];

  pointer_record->m_pointers[space] = pointer;
  pointer_record->m_size = size;
  pointer_record->m_last_space = space;

  for (int i = 0; i < NUM_EXECUTION_SPACES; i++) {
    pointer_record->m_owned[i] = true;
  }
  pointer_record->m_owned[space] = owned;
  pointer_record->m_user_callback = [](Action, ExecutionSpace, size_t){};
  
  return pointer_record;
}

void ArrayManager::registerPointer(void* pointer, PointerRecord* record, ExecutionSpace space) 
{
  CHAI_LOG("ArrayManager", "Registering " << pointer << " in space " << space);

  record->m_pointers[space] = pointer;
  m_pointer_map[pointer] = record;
}

void ArrayManager::deregisterPointer(PointerRecord* record)
{
  for (int i = 0; i < NUM_EXECUTION_SPACES; i++) {
    if (record->m_pointers[i])
      m_pointer_map.erase(record->m_pointers[i]);
  }

  delete record;
}

void ArrayManager::setExecutionSpace(ExecutionSpace space) {
  CHAI_LOG("ArrayManager", "Setting execution space to " << space);

  m_current_execution_space = space;
}

void* ArrayManager::move(void* pointer, PointerRecord* pointer_record) {
  if (m_current_execution_space == NONE) {
    return pointer;
  }

  move(pointer_record, m_current_execution_space);

  return pointer_record->m_pointers[m_current_execution_space];
}

ExecutionSpace ArrayManager::getExecutionSpace() {
  return m_current_execution_space;
}

void ArrayManager::registerTouch(PointerRecord* pointer_record) {
  CHAI_LOG("ArrayManager", pointer << " touched in space " << m_current_execution_space);
  
  if (m_current_execution_space == NONE)
    return;

  registerTouch(pointer_record, m_current_execution_space);
}

void ArrayManager::registerTouch(PointerRecord* pointer_record, ExecutionSpace space) {
  pointer_record->m_touched[space] = true;
  pointer_record->m_last_space = space;
}


void ArrayManager::resetTouch(PointerRecord* pointer_record) {
  for (int space = CPU; space < NUM_EXECUTION_SPACES; ++space) {
    pointer_record->m_touched[space] = false;
  }
}

void ArrayManager::move(PointerRecord* record, ExecutionSpace space) 
{
  if ( space == NONE ) {
    return;
  }

#if defined(CHAI_ENABLE_UM)
  if (record->m_last_space == UM) {
    return;
  }
#endif

  if (space == record->m_last_space) {
    return;
  }


  void* src_pointer = record->m_pointers[record->m_last_space];
  void* dst_pointer = record->m_pointers[space];

  if (!dst_pointer) {
    allocate(record, space);
    dst_pointer = record->m_pointers[space];
  }

  if (!record->m_touched[record->m_last_space]) {
    return;
  } else {
    record->m_user_callback(ACTION_MOVE, space, record->m_size);
<<<<<<< HEAD
    rm.copy(dst_pointer, src_pointer);
=======
    m_resource_manager.copy(dst_pointer, src_pointer);
>>>>>>> 5a46b079
  }

  resetTouch(record);
}

CHAI_INLINE
void* ArrayManager::allocate(
    PointerRecord* pointer_record, ExecutionSpace space)
{
  void * ret = nullptr;
  auto size = pointer_record->m_size;
  
  pointer_record->m_user_callback(ACTION_ALLOC, space, size);

  ret = m_allocators[space]->allocate(size);
  registerPointer(ret, pointer_record, space);

  return ret;
}

void ArrayManager::free(PointerRecord* pointer_record)
{
  for (int space = CPU; space < NUM_EXECUTION_SPACES; ++space) {
    if (pointer_record->m_pointers[space]) {
      if(pointer_record->m_owned[space]) {
        pointer_record->m_user_callback(ACTION_FREE, ExecutionSpace(space), pointer_record->m_size);    
        void* space_ptr = pointer_record->m_pointers[space];
        m_pointer_map.erase(space_ptr);
        m_allocators[space]->deallocate(space_ptr);
        pointer_record->m_pointers[space] = nullptr;
      }
    }
  }

  delete pointer_record;
}


size_t ArrayManager::getSize(void* ptr)
{
  // TODO
  auto pointer_record = getPointerRecord(ptr);
  return pointer_record->m_size;
}

CHAI_INLINE
void ArrayManager::setDefaultAllocationSpace(ExecutionSpace space)
{
  m_default_allocation_space = space;
}

ExecutionSpace ArrayManager::getDefaultAllocationSpace()
{
  return m_default_allocation_space;
}


CHAI_INLINE
void ArrayManager::setUserCallback(void *pointer, UserCallback const &f)
{
  // TODO ??
  auto pointer_record = getPointerRecord(pointer);
  pointer_record->m_user_callback = f;
}

CHAI_INLINE
PointerRecord* ArrayManager::getPointerRecord(void* pointer) 
{
  auto record = m_pointer_map.find(pointer);
  if (record != m_pointer_map.end()) {
    return record->second;
  } else {
    return &s_null_record;
  }
}

PointerRecord* ArrayManager::makeManaged(void* pointer, size_t size, ExecutionSpace space, bool owned)
{
  umpire::ResourceManager::getInstance().registerAllocation(pointer, new umpire::util::AllocationRecord{pointer, size, m_allocators[space]->getAllocationStrategy()});

  auto pointer_record = registerPointer(pointer, size, space, owned);
  
  // TODO Is this a problem?
  // for (int i = 0; i < NUM_EXECUTION_SPACES; i++) {
  //   // If pointer is already active on some execution space, return that pointer
  //   if(pointer_record->m_touched[i] == true) 
  //     return pointer_record->m_pointers[i];
  // }

  return pointer_record;
}


} // end of namespace chai<|MERGE_RESOLUTION|>--- conflicted
+++ resolved
@@ -189,11 +189,7 @@
     return;
   } else {
     record->m_user_callback(ACTION_MOVE, space, record->m_size);
-<<<<<<< HEAD
-    rm.copy(dst_pointer, src_pointer);
-=======
     m_resource_manager.copy(dst_pointer, src_pointer);
->>>>>>> 5a46b079
   }
 
   resetTouch(record);
