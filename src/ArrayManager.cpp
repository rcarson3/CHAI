// ---------------------------------------------------------------------
// Copyright (c) 2016, Lawrence Livermore National Security, LLC. All
// rights reserved.
// 
// Produced at the Lawrence Livermore National Laboratory.
// 
// This file is part of CHAI.
// 
// LLNL-CODE-705877
// 
// For details, see https:://github.com/LLNL/CHAI
// Please also see the NOTICE and LICENSE files.
// 
// Redistribution and use in source and binary forms, with or without
// modification, are permitted provided that the following conditions
// are met:
// 
// - Redistributions of source code must retain the above copyright
//   notice, this list of conditions and the following disclaimer.
// 
// - Redistributions in binary form must reproduce the above copyright
//   notice, this list of conditions and the following disclaimer in the
//   documentation and/or other materials provided with the
//   distribution.
// 
// - Neither the name of the LLNS/LLNL nor the names of its contributors
//   may be used to endorse or promote products derived from this
//   software without specific prior written permission.
// 
// THIS SOFTWARE IS PROVIDED BY THE COPYRIGHT HOLDERS AND CONTRIBUTORS
// "AS IS" AND ANY EXPRESS OR IMPLIED WARRANTIES, INCLUDING, BUT NOT
// LIMITED TO, THE IMPLIED WARRANTIES OF MERCHANTABILITY AND FITNESS FOR
// A PARTICULAR PURPOSE ARE DISCLAIMED. IN NO EVENT SHALL THE COPYRIGHT
// HOLDER OR CONTRIBUTORS BE LIABLE FOR ANY DIRECT, INDIRECT,
// INCIDENTAL, SPECIAL, EXEMPLARY, OR CONSEQUENTIAL DAMAGES (INCLUDING,
// BUT NOT LIMITED TO, PROCUREMENT OF SUBSTITUTE GOODS OR SERVICES; LOSS
// OF USE, DATA, OR PROFITS; OR BUSINESS INTERRUPTION) HOWEVER CAUSED
// AND ON ANY THEORY OF LIABILITY, WHETHER IN CONTRACT, STRICT
// LIABILITY, OR TORT (INCLUDING NEGLIGENCE OR OTHERWISE) ARISING IN ANY
// WAY OUT OF THE USE OF THIS SOFTWARE, EVEN IF ADVISED OF THE
// POSSIBILITY OF SUCH DAMAGE.
// ---------------------------------------------------------------------
#include "chai/ArrayManager.hpp"

#include "chai/config.hpp"

#if defined(CHAI_ENABLE_CUDA)
#include "cuda_runtime_api.h"
#endif

#include "umpire/ResourceManager.hpp"

namespace chai {

ArrayManager* ArrayManager::s_resource_manager_instance = nullptr;
PointerRecord ArrayManager::s_null_record = PointerRecord();

ArrayManager* ArrayManager::getInstance() {
  if (!s_resource_manager_instance) {
    s_resource_manager_instance = new ArrayManager();
  }

  return s_resource_manager_instance;
}

ArrayManager::ArrayManager() :
  m_pointer_map()
{
  m_pointer_map.clear();
  m_current_execution_space = NONE;
  m_default_allocation_space = CPU;

  umpire::ResourceManager& rm = umpire::ResourceManager::getInstance();

  m_allocators[CPU] = new umpire::Allocator(rm.getAllocator("HOST"));
#if defined(CHAI_ENABLE_CUDA)
  m_allocators[GPU] = new umpire::Allocator(rm.getAllocator("DEVICE"));
#endif
#if defined(CHAI_ENABLE_UM)
  m_allocators[UM] = new umpire::Allocator(rm.getAllocator("UM"));
#endif
}

void ArrayManager::registerPointer(void* pointer, size_t size, ExecutionSpace space, bool owned) {
  CHAI_LOG("ArrayManager", "Registering " << pointer << " in space " << space);

  auto found_pointer_record = m_pointer_map.find(pointer);

  if (found_pointer_record != m_pointer_map.end()) {
  } else {
    m_pointer_map[pointer] = new PointerRecord();
  }

  auto & pointer_record = m_pointer_map[pointer];

  pointer_record->m_pointers[space] = pointer;
  pointer_record->m_size = size;
<<<<<<< HEAD
  pointer_record->m_last_space = space;
=======

  for (int i = 0; i < NUM_EXECUTION_SPACES; i++) {
    pointer_record->m_owned[i] = true;
  }
  pointer_record->m_owned[space] = owned;
>>>>>>> 68e69124
}

void ArrayManager::registerPointer(void* pointer, PointerRecord* record, ExecutionSpace space) 
{
  CHAI_LOG("ArrayManager", "Registering " << pointer << " in space " << space);

  record->m_pointers[space] = pointer;
  m_pointer_map[pointer] = record;
}

void ArrayManager::deregisterPointer(PointerRecord* record)
{
  for (int i = 0; i < NUM_EXECUTION_SPACES; i++) {
    if (record->m_pointers[i])
      m_pointer_map.erase(record->m_pointers[i]);
  }

  delete record;
}

void ArrayManager::setExecutionSpace(ExecutionSpace space) {
  CHAI_LOG("ArrayManager", "Setting execution space to " << space);

  m_current_execution_space = space;
}

void* ArrayManager::move(void* pointer) {
  if (m_current_execution_space == NONE) {
    return pointer;
  }

  auto pointer_record = getPointerRecord(pointer);
  move(pointer_record, m_current_execution_space);

  return pointer_record->m_pointers[m_current_execution_space];
}

ExecutionSpace ArrayManager::getExecutionSpace() {
  return m_current_execution_space;
}

void ArrayManager::registerTouch(void* pointer) {
  CHAI_LOG("ArrayManager", pointer << " touched in space " << m_current_execution_space);
  
  if (m_current_execution_space == NONE)
    return;

  registerTouch(pointer, m_current_execution_space);
}

void ArrayManager::registerTouch(void* pointer, ExecutionSpace space) {
  auto pointer_record = getPointerRecord(pointer);
  pointer_record->m_touched[space] = true;
  pointer_record->m_last_space = space;
}


void ArrayManager::resetTouch(void* pointer)
{
  auto record = getPointerRecord(pointer);
  resetTouch(record);
}


void ArrayManager::resetTouch(PointerRecord* pointer_record) {
  for (int i = 0; i < NUM_EXECUTION_SPACES; i++) {
    pointer_record->m_touched[i] = false;
  }
}

void ArrayManager::move(PointerRecord* record, ExecutionSpace space) 
{
  umpire::ResourceManager& rm = umpire::ResourceManager::getInstance();

  if ( space == NONE ) {
    return;
  }

#if defined(CHAI_ENABLE_UM)
  if (record->m_last_space == UM) {
    return;
  }
#endif

  if (space == record->m_last_space) {
    return;
  }

  void* src_pointer = record->m_pointers[record->m_last_space];
  void* dst_pointer = record->m_pointers[space];

  if (!dst_pointer) {
    allocate(record, space);
    dst_pointer = record->m_pointers[space];
  }

  rm.copy(src_pointer, dst_pointer);

  resetTouch(record);
}

} // end of namespace chai<|MERGE_RESOLUTION|>--- conflicted
+++ resolved
@@ -95,15 +95,12 @@
 
   pointer_record->m_pointers[space] = pointer;
   pointer_record->m_size = size;
-<<<<<<< HEAD
   pointer_record->m_last_space = space;
-=======
 
   for (int i = 0; i < NUM_EXECUTION_SPACES; i++) {
     pointer_record->m_owned[i] = true;
   }
   pointer_record->m_owned[space] = owned;
->>>>>>> 68e69124
 }
 
 void ArrayManager::registerPointer(void* pointer, PointerRecord* record, ExecutionSpace space) 
