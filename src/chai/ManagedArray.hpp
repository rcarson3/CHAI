--- conflicted
+++ resolved
@@ -341,12 +341,9 @@
    * Pointer to PointerRecord data.
    */
   PointerRecord* m_pointer_record;
-<<<<<<< HEAD
  
   bool m_is_slice = false;
  
-=======
->>>>>>> 0b1d7036
 };
 
 /*!
@@ -398,13 +395,8 @@
 template <typename T>
 ManagedArray<T> deepCopy(ManagedArray<T> const& array)
 {
-<<<<<<< HEAD
   T* data_ptr = array.getActiveBasePointer();
   
-=======
-  T* data_ptr = array.getActivePointer();
-
->>>>>>> 0b1d7036
   ArrayManager* manager = ArrayManager::getInstance();
 
   PointerRecord const* record = manager->getPointerRecord(data_ptr);
