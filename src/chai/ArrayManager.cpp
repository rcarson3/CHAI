--- conflicted
+++ resolved
@@ -314,12 +314,7 @@
 {
   m_resource_manager.registerAllocation(
       pointer,
-<<<<<<< HEAD
-      umpire::util::AllocationRecord{
-          pointer, size, m_allocators[space]->getAllocationStrategy()});
-=======
       {pointer, size, m_allocators[space]->getAllocationStrategy()});
->>>>>>> 56a37d6f
 
   auto pointer_record = new PointerRecord{};
 
