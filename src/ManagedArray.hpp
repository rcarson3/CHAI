// ---------------------------------------------------------------------
// Copyright (c) 2016, Lawrence Livermore National Security, LLC. All
// rights reserved.
// 
// Produced at the Lawrence Livermore National Laboratory.
// 
// This file is part of CHAI.
// 
// LLNL-CODE-705877
// 
// For details, see https:://github.com/LLNL/CHAI
// Please also see the NOTICE and LICENSE files.
// 
// Redistribution and use in source and binary forms, with or without
// modification, are permitted provided that the following conditions
// are met:
// 
// - Redistributions of source code must retain the above copyright
//   notice, this list of conditions and the following disclaimer.
// 
// - Redistributions in binary form must reproduce the above copyright
//   notice, this list of conditions and the following disclaimer in the
//   documentation and/or other materials provided with the
//   distribution.
// 
// - Neither the name of the LLNS/LLNL nor the names of its contributors
//   may be used to endorse or promote products derived from this
//   software without specific prior written permission.
// 
// THIS SOFTWARE IS PROVIDED BY THE COPYRIGHT HOLDERS AND CONTRIBUTORS
// "AS IS" AND ANY EXPRESS OR IMPLIED WARRANTIES, INCLUDING, BUT NOT
// LIMITED TO, THE IMPLIED WARRANTIES OF MERCHANTABILITY AND FITNESS FOR
// A PARTICULAR PURPOSE ARE DISCLAIMED. IN NO EVENT SHALL THE COPYRIGHT
// HOLDER OR CONTRIBUTORS BE LIABLE FOR ANY DIRECT, INDIRECT,
// INCIDENTAL, SPECIAL, EXEMPLARY, OR CONSEQUENTIAL DAMAGES (INCLUDING,
// BUT NOT LIMITED TO, PROCUREMENT OF SUBSTITUTE GOODS OR SERVICES; LOSS
// OF USE, DATA, OR PROFITS; OR BUSINESS INTERRUPTION) HOWEVER CAUSED
// AND ON ANY THEORY OF LIABILITY, WHETHER IN CONTRACT, STRICT
// LIABILITY, OR TORT (INCLUDING NEGLIGENCE OR OTHERWISE) ARISING IN ANY
// WAY OUT OF THE USE OF THIS SOFTWARE, EVEN IF ADVISED OF THE
// POSSIBILITY OF SUCH DAMAGE.
// ---------------------------------------------------------------------
#ifndef CHAI_ManagedArray_HPP
#define CHAI_ManagedArray_HPP

#include "chai/config.hpp"

#include "chai/ChaiMacros.hpp"
#include "chai/ArrayManager.hpp"
#include "chai/Types.hpp"


#include <cstddef>

namespace chai {

/*!
 * \class ManagedArray
 *
 * \brief Provides an array-like class that automatically transfers data
 * between memory spaces.
 *
 * The ManagedArray class interacts with the ArrayManager to provide a
 * smart-array object that will automatically move its data between different
 * memory spaces on the system. Data motion happens when the copy constructor
 * is called, so the ManagedArray works best when used in co-operation with a
 * programming model like RAJA.
 *
 * \include ./examples/ex1.cpp
 *
 * \tparam T The type of elements stored in the ManagedArray.
 */
template <typename T>
class ManagedArray {
  public:

  using T_non_const = typename std::remove_const<T>::type;

  /*!
   * \brief Default constructor creates a ManagedArray with no allocations.
   */
  CHAI_HOST_DEVICE ManagedArray();

  /*!
   * \brief Constructor to create a ManagedArray with specified size, allocated
   * in the provided space.
   *
   * If space is NONE, the storage will be allocated in the default space. The
   * default space for these allocations can be set with the
   * setDefaultAllocationSpace method of the ArrayManager.
   *
   * \param elems Number of elements in the array.
   * \param space Execution space in which to allocate the array.
   */
  CHAI_HOST_DEVICE ManagedArray(size_t elems, ExecutionSpace space=NONE);

  /*!
   * \brief Copy constructor handles data movement.
   *
   * The copy constructor interacts with the ArrayManager to move the
   * ManagedArray's data between execution spaces.
   *
   * \param other ManagedArray being copied.
   */
  CHAI_HOST_DEVICE ManagedArray(ManagedArray const& other);

  /*!
   * \brief Construct a ManagedArray from a nullptr.
   */
  CHAI_HOST_DEVICE ManagedArray(std::nullptr_t other);

  /*!
   * \brief Allocate data for the ManagedArray in the specified space.
   *
   * The default space for allocations is the CPU.
   *
   * \param elems Number of elements to allocate.
   * \param space Execution space in which to allocate data.
   * \param cback User defined callback for memory events (alloc, free, move)
   */
<<<<<<< HEAD
  CHAI_HOST void allocate(uint elems, ExecutionSpace space=CPU, 
    UserCallback const &cback=[](Action, ExecutionSpace, size_t){});
=======
  CHAI_HOST void allocate(size_t elems, ExecutionSpace space=CPU);
>>>>>>> 15b466a3

  /*!
   * \brief Reallocate data for the ManagedArray.
   *
   * Reallocation will happen in all spaces the data exists
   *
   * \param elems Number of elements to allocate.
   */
  CHAI_HOST void reallocate(size_t elems);

  /*!
   * \brief Free all data allocated by this ManagedArray.
   */
  CHAI_HOST void free();

  /*!
   * \brief Reset array state.
   *
   * The next space that accesses this array will be considered a first touch,
   * and no data will be migrated.
   */
  CHAI_HOST void reset();

  /*!
   * \brief Get the number of elements in the array.
   *
   * \return The number of elements in the array
   */
  CHAI_HOST size_t size() const;

  /*!
   * \brief Register this ManagedArray object as 'touched' in the given space.
   *
   * \param space The space to register a touch.
   */
  CHAI_HOST void registerTouch(ExecutionSpace space);

  /*!
   * \brief Return reference to i-th element of the ManagedArray.
   *
   * \param i Element to return reference to.
   *
   * \return Reference to i-th element.
   */
	template<typename Idx>
  CHAI_HOST_DEVICE T& operator[](const Idx i) const;

  /*!
   * \brief Set val to the value of element i in the ManagedArray.
   *
   */
  // CHAI_HOST_DEVICE void pick(size_t i, T_non_const& val);

#if defined(CHAI_ENABLE_IMPLICIT_CONVERSIONS)
  /*!
   * \brief Cast the ManagedArray to a raw pointer.
   *
   * \return Raw pointer to data.
   */
  CHAI_HOST_DEVICE operator T*() const;

  /*!
   * \brief Construct a ManagedArray from a raw pointer.
   *
   * This raw pointer *must* have taken from an existing ManagedArray object.
   *
   * \param data Raw pointer to data.
   * \param enable Boolean argument (unused) added to differentiate constructor.
   */
  template<bool Q=0>
  CHAI_HOST_DEVICE ManagedArray(T* data, bool test=Q);
#endif

  /*!
   * \brief Assign a user-defined callback triggerd upon memory migration.
	 *
	 * The callback is a function of the form
	 * 
	 *   void callback(chai::ExecutionSpace moved_to, size_t num_bytes)
	 *
	 * Where moved_to is the execution space that the data was moved to, and
	 * num_bytes is the number of bytes moved.
	 *
   */
  CHAI_HOST void setUserCallback(UserCallback const &cback);


  /*!
   * \brief 
   *
   */
  template<bool B = std::is_const<T>::value,typename std::enable_if<!B, int>::type = 0>
  CHAI_HOST_DEVICE operator ManagedArray<const T> () const;

  CHAI_HOST_DEVICE ManagedArray(T* data, ArrayManager* array_manager, size_t m_elems);


  CHAI_HOST_DEVICE ManagedArray<T>& operator= (std::nullptr_t);

  private:

  /*! 
   * Currently active data pointer.
   */
  mutable T* m_active_pointer;

  /*! 
   * Pointer to ArrayManager instance.
   */
  ArrayManager* m_resource_manager;

  /*!
   * Number of elements in the ManagedArray.
   */
  size_t m_elems;
};

/*!
 * \brief Construct a ManagedArray from an externally allocated pointer.
 *
 * The pointer can exist in any valid ExecutionSpace, and can either be "owned"
 * or "unowned". An owned pointer will be deallocated by the ArrayManager when
 * free is called on the returned ManagedArray object.
 *
 * \param data Pointer to the raw data.
 * \param elems Number of elements in the data pointer.
 * \param space ExecutionSpace where the data pointer exists.
 * \param owned If true, data will be deallocated by the ArrayManager.
 *
 * \tparam T Type of the raw data.
 *
 * \return A new ManagedArray containing the raw data pointer.
 */
template <typename T>
ManagedArray<T> 
makeManagedArray(
    T* data, 
    size_t elems,
    ExecutionSpace space,
    bool owned)
{
  ArrayManager* manager = ArrayManager::getInstance();

  T* managed_data = static_cast<T*>(manager->makeManaged(data, sizeof(T)*elems, space, owned));

  if (!std::is_const<T>::value) {
    manager->registerTouch(managed_data, space);
  }

  return ManagedArray<T>(managed_data);
}

} // end of namespace chai

#if defined(CHAI_DISABLE_RM)
#include "chai/ManagedArray_thin.inl"
#else
#include "chai/ManagedArray.inl"
#endif

#endif // CHAI_ManagedArray_HPP<|MERGE_RESOLUTION|>--- conflicted
+++ resolved
@@ -118,12 +118,8 @@
    * \param space Execution space in which to allocate data.
    * \param cback User defined callback for memory events (alloc, free, move)
    */
-<<<<<<< HEAD
-  CHAI_HOST void allocate(uint elems, ExecutionSpace space=CPU, 
+  CHAI_HOST void allocate(size_t elems, ExecutionSpace space=CPU, 
     UserCallback const &cback=[](Action, ExecutionSpace, size_t){});
-=======
-  CHAI_HOST void allocate(size_t elems, ExecutionSpace space=CPU);
->>>>>>> 15b466a3
 
   /*!
    * \brief Reallocate data for the ManagedArray.
