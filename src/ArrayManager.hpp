--- conflicted
+++ resolved
@@ -106,11 +106,7 @@
    * \param pointer Pointer to data in any execution space.
    * \return Pointer to data in the current execution space.
    */
-<<<<<<< HEAD
-  void* move(void* pointer, PointerRecord* pointer_record);
-=======
-  void* move(void* pointer, ExecutionSpace space=NONE);
->>>>>>> 94f2571e
+  void* move(void* pointer, PointerRecord* pointer_record, ExecutionSpace=NONE);
 
   /*!
    * \brief Register a touch of the pointer in the current execution space.
