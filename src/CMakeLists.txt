--- conflicted
+++ resolved
@@ -15,23 +15,17 @@
 set (chai_sources
   ArrayManager.cpp)
 
-<<<<<<< HEAD
 set (chai_depends)
 
 if (ENABLE_CUDA)
   set (chai_depends
     cuda)
 endif ()
-=======
-set (chai_depends
-  cuda)
-
 if (ENABLE_CNMEM)
   set (chai_depends
     ${chai_depends}
     cnmem)
 endif()
->>>>>>> f0f50318
 
 blt_add_library(
   NAME chai
